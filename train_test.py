--- conflicted
+++ resolved
@@ -222,16 +222,9 @@
 
             if self.ch_out == 1:
                 # prediction = (out > 0.5).cpu().int()
-<<<<<<< HEAD
-                prediction = self.predict(out.detach().cpu().numpy(), len_x)
-                acc = self.eval(prediction, boundary_idx, len_x)
-
-=======
                 out_np = out.detach().cpu().numpy()
                 prediction = self.predict(out_np, len_x)
-                # acc = self.eval(prediction, boundary_idx)
-                acc = 0.
->>>>>>> fb2c75ef
+                acc = self.eval(prediction, boundary_idx, len_x)
             else:
                 out_np = None
                 prediction = out.argmax(1).cpu().int().numpy()
@@ -331,19 +324,13 @@
     for epoch in range(hparams.num_epochs):
         # runner.writer.add_scalar('lr', runner.optimizer.param_groups[0]['lr'], epoch)
 
-        train_loss, train_acc, train_precision, train_recall, train_fscore = runner.run(train_loader, 'train', epoch)
+        train_loss, train_acc = runner.run(train_loader, 'train', epoch)
         runner.writer.add_scalar('loss/train', train_loss, epoch)
         runner.writer.add_scalar('accuracy/train', train_acc, epoch)
-        runner.writer.add_scalar('precision/train', train_acc, epoch)
-        runner.writer.add_scalar('recall/train', train_acc, epoch)
-        runner.writer.add_scalar('fscore/train', train_acc, epoch)
-
-        valid_loss, valid_acc, valid_precision, valid_recall, valid_fscore = runner.run(valid_loader, 'valid', epoch)
+
+        valid_loss, valid_acc = runner.run(valid_loader, 'valid', epoch)
         runner.writer.add_scalar('loss/valid', valid_loss, epoch)
         runner.writer.add_scalar('accuracy/valid', valid_acc, epoch)
-        runner.writer.add_scalar('precision/valid', valid_acc, epoch)
-        runner.writer.add_scalar('recall/valid', valid_acc, epoch)
-        runner.writer.add_scalar('fscore/valid', valid_acc, epoch)
 
         # print(f'[Epoch {epoch:2d}/{hparams.num_epochs:3d}] '
         #       f'[Train Loss: {train_loss:.4f}] '
